mod entry;
mod features;

<<<<<<< HEAD
use numpy::{ndarray::Array1, IntoPyArray};
use pyo3::prelude::*;
use pyo3::types::PyDict;
use rayon::prelude::*;

#[derive(Debug)]
pub struct Candidate {
    /// Identifier linking to precursor
    pub precursor_idx: usize,
    /// Rank of candidate (1-based)
    pub rank: usize,
    /// Score indicating confidence
    pub score: f32,

    pub scan_center: usize,
    pub scan_start: usize,
    pub scan_stop: usize,

    pub cycle_center: usize,
    pub cycle_start: usize,
    pub cycle_stop: usize,
}

impl Candidate {
    pub fn new(
        precursor_idx: usize,
        rank: usize,
        score: f32,
        cycle_start: usize,
        cycle_center: usize,
        cycle_stop: usize,
    ) -> Self {
        Self {
            precursor_idx,
            rank,
            score,
            scan_center: 0,
            scan_start: 0,
            scan_stop: 0,
            cycle_start,
            cycle_center,
            cycle_stop,
        }
    }
}

/// Features calculated for a candidate during scoring
#[derive(Debug, Clone)]
pub struct CandidateFeature {
    /// Original candidate precursor index
    pub precursor_idx: usize,
    /// Original candidate rank
    pub rank: usize,
    /// Original candidate score
    pub score: f32,
    /// Mean correlation across all fragments
    pub mean_correlation: f32,
    /// Median correlation across all fragments
    pub median_correlation: f32,
    /// Standard deviation of correlations
    pub correlation_std: f32,
    /// Intensity correlation between observed and library intensities
    pub intensity_correlation: f32,
    /// Number of fragments used in scoring
    pub num_fragments: f32,
    /// Number of scans/cycles used in scoring
    pub num_scans: f32,
    /// Number of correlations above 0.95
    pub num_over_95: f32,
    /// Number of correlations above 0.90
    pub num_over_90: f32,
    /// Number of correlations above 0.80
    pub num_over_80: f32,
    /// Number of correlations above 0.50
    pub num_over_50: f32,
    /// Number of correlations above 0.0
    pub num_over_0: f32,
    /// Hyperscore calculated from observed intensities
    pub hyperscore_intensity_observation: f32,
    /// Hyperscore calculated from library intensities
    pub hyperscore_intensity_library: f32,
    /// Hyperscore with inverse mass error weighting
    pub hyperscore_inverse_mass_error: f32,
    /// Observed retention time in seconds (from cycle center)
    pub rt_observed: f32,
    /// Delta retention time (observed - library) in seconds
    pub delta_rt: f32,
    /// Longest continuous b-ion series length
    pub longest_b_series: f32,
    /// Longest continuous y-ion series length
    pub longest_y_series: f32,
    /// Number of amino acids in the precursor sequence
    pub naa: f32,
    /// Mean absolute mass error weighted by predicted intensity
    pub weighted_mass_error: f32,
    /// Log10 transformed total intensity of b-ion series
    pub log10_b_ion_intensity: f32,
    /// Log10 transformed total intensity of y-ion series
    pub log10_y_ion_intensity: f32,
}

impl CandidateFeature {
    #[allow(clippy::too_many_arguments)]
    pub fn new(
        precursor_idx: usize,
        rank: usize,
        score: f32,
        mean_correlation: f32,
        median_correlation: f32,
        correlation_std: f32,
        intensity_correlation: f32,
        num_fragments: f32,
        num_scans: f32,
        num_over_95: f32,
        num_over_90: f32,
        num_over_80: f32,
        num_over_50: f32,
        num_over_0: f32,
        hyperscore_intensity_observation: f32,
        hyperscore_intensity_library: f32,
        hyperscore_inverse_mass_error: f32,
        rt_observed: f32,
        delta_rt: f32,
        longest_b_series: f32,
        longest_y_series: f32,
        naa: f32,
        weighted_mass_error: f32,
        log10_b_ion_intensity: f32,
        log10_y_ion_intensity: f32,
    ) -> Self {
        Self {
            precursor_idx,
            rank,
            score,
            mean_correlation,
            median_correlation,
            correlation_std,
            intensity_correlation,
            num_fragments,
            num_scans,
            num_over_95,
            num_over_90,
            num_over_80,
            num_over_50,
            num_over_0,
            hyperscore_intensity_observation,
            hyperscore_intensity_library,
            hyperscore_inverse_mass_error,
            rt_observed,
            delta_rt,
            longest_b_series,
            longest_y_series,
            naa,
            weighted_mass_error,
            log10_b_ion_intensity,
            log10_y_ion_intensity,
        }
    }
}

/// Collection of candidate features
#[pyclass]
pub struct CandidateFeatureCollection {
    features: Vec<CandidateFeature>,
}

impl Default for CandidateFeatureCollection {
    fn default() -> Self {
        Self::new()
    }
}

#[pymethods]
impl CandidateFeatureCollection {
    #[new]
    pub fn new() -> Self {
        Self {
            features: Vec::new(),
        }
    }

    pub fn len(&self) -> usize {
        self.features.len()
    }

    pub fn is_empty(&self) -> bool {
        self.features.is_empty()
    }

    /// Convert the collection to a dictionary of arrays for Python
    pub fn to_dict_arrays(&self, py: Python) -> PyResult<PyObject> {
        let n = self.features.len();

        let mut precursor_idxs = Array1::<u64>::zeros(n);
        let mut ranks = Array1::<u64>::zeros(n);
        let mut scores = Array1::<f32>::zeros(n);
        let mut mean_correlations = Array1::<f32>::zeros(n);
        let mut median_correlations = Array1::<f32>::zeros(n);
        let mut correlation_stds = Array1::<f32>::zeros(n);
        let mut intensity_correlations = Array1::<f32>::zeros(n);
        let mut num_fragments = Array1::<f32>::zeros(n);
        let mut num_scans = Array1::<f32>::zeros(n);
        let mut num_over_95 = Array1::<f32>::zeros(n);
        let mut num_over_90 = Array1::<f32>::zeros(n);
        let mut num_over_80 = Array1::<f32>::zeros(n);
        let mut num_over_50 = Array1::<f32>::zeros(n);
        let mut num_over_0 = Array1::<f32>::zeros(n);
        let mut hyperscore_intensity_observations = Array1::<f32>::zeros(n);
        let mut hyperscore_intensity_libraries = Array1::<f32>::zeros(n);
        let mut hyperscore_inverse_mass_errors = Array1::<f32>::zeros(n);
        let mut rt_observeds = Array1::<f32>::zeros(n);
        let mut delta_rts = Array1::<f32>::zeros(n);
        let mut longest_b_series = Array1::<f32>::zeros(n);
        let mut longest_y_series = Array1::<f32>::zeros(n);
        let mut naa = Array1::<f32>::zeros(n);
        let mut weighted_mass_errors = Array1::<f32>::zeros(n);
        let mut log10_b_ion_intensity = Array1::<f32>::zeros(n);
        let mut log10_y_ion_intensity = Array1::<f32>::zeros(n);

        for (i, feature) in self.features.iter().enumerate() {
            precursor_idxs[i] = feature.precursor_idx as u64;
            ranks[i] = feature.rank as u64;
            scores[i] = feature.score;
            mean_correlations[i] = feature.mean_correlation;
            median_correlations[i] = feature.median_correlation;
            correlation_stds[i] = feature.correlation_std;
            intensity_correlations[i] = feature.intensity_correlation;
            num_fragments[i] = feature.num_fragments;
            num_scans[i] = feature.num_scans;
            num_over_95[i] = feature.num_over_95;
            num_over_90[i] = feature.num_over_90;
            num_over_80[i] = feature.num_over_80;
            num_over_50[i] = feature.num_over_50;
            num_over_0[i] = feature.num_over_0;
            hyperscore_intensity_observations[i] = feature.hyperscore_intensity_observation;
            hyperscore_intensity_libraries[i] = feature.hyperscore_intensity_library;
            hyperscore_inverse_mass_errors[i] = feature.hyperscore_inverse_mass_error;
            rt_observeds[i] = feature.rt_observed;
            delta_rts[i] = feature.delta_rt;
            longest_b_series[i] = feature.longest_b_series;
            longest_y_series[i] = feature.longest_y_series;
            naa[i] = feature.naa;
            weighted_mass_errors[i] = feature.weighted_mass_error;
            log10_b_ion_intensity[i] = feature.log10_b_ion_intensity;
            log10_y_ion_intensity[i] = feature.log10_y_ion_intensity;
        }

        // Create Python dictionary
        let dict = PyDict::new(py);
        dict.set_item("precursor_idx", precursor_idxs.into_pyarray(py))?;
        dict.set_item("rank", ranks.into_pyarray(py))?;
        dict.set_item("score", scores.into_pyarray(py))?;
        dict.set_item("mean_correlation", mean_correlations.into_pyarray(py))?;
        dict.set_item("median_correlation", median_correlations.into_pyarray(py))?;
        dict.set_item("correlation_std", correlation_stds.into_pyarray(py))?;
        dict.set_item(
            "intensity_correlation",
            intensity_correlations.into_pyarray(py),
        )?;
        dict.set_item("num_fragments", num_fragments.into_pyarray(py))?;
        dict.set_item("num_scans", num_scans.into_pyarray(py))?;
        dict.set_item("num_over_95", num_over_95.into_pyarray(py))?;
        dict.set_item("num_over_90", num_over_90.into_pyarray(py))?;
        dict.set_item("num_over_80", num_over_80.into_pyarray(py))?;
        dict.set_item("num_over_50", num_over_50.into_pyarray(py))?;
        dict.set_item("num_over_0", num_over_0.into_pyarray(py))?;
        dict.set_item(
            "hyperscore_intensity_observation",
            hyperscore_intensity_observations.into_pyarray(py),
        )?;
        dict.set_item(
            "hyperscore_intensity_library",
            hyperscore_intensity_libraries.into_pyarray(py),
        )?;
        dict.set_item(
            "hyperscore_inverse_mass_error",
            hyperscore_inverse_mass_errors.into_pyarray(py),
        )?;
        dict.set_item("rt_observed", rt_observeds.into_pyarray(py))?;
        dict.set_item("delta_rt", delta_rts.into_pyarray(py))?;
        dict.set_item("longest_b_series", longest_b_series.into_pyarray(py))?;
        dict.set_item("longest_y_series", longest_y_series.into_pyarray(py))?;
        dict.set_item("naa", naa.into_pyarray(py))?;
        dict.set_item("weighted_mass_error", weighted_mass_errors.into_pyarray(py))?;
        dict.set_item(
            "log10_b_ion_intensity",
            log10_b_ion_intensity.into_pyarray(py),
        )?;
        dict.set_item(
            "log10_y_ion_intensity",
            log10_y_ion_intensity.into_pyarray(py),
        )?;

        Ok(dict.into())
    }

    /// Get the names of all f32 feature columns
    #[staticmethod]
    pub fn get_feature_names() -> Vec<String> {
        vec![
            "score".to_string(),
            "mean_correlation".to_string(),
            "median_correlation".to_string(),
            "correlation_std".to_string(),
            "intensity_correlation".to_string(),
            "num_fragments".to_string(),
            "num_scans".to_string(),
            "num_over_95".to_string(),
            "num_over_90".to_string(),
            "num_over_80".to_string(),
            "num_over_50".to_string(),
            "num_over_0".to_string(),
            "hyperscore_intensity_observation".to_string(),
            "hyperscore_intensity_library".to_string(),
            "hyperscore_inverse_mass_error".to_string(),
            "rt_observed".to_string(),
            "delta_rt".to_string(),
            "longest_b_series".to_string(),
            "longest_y_series".to_string(),
            "naa".to_string(),
            "weighted_mass_error".to_string(),
            "log10_b_ion_intensity".to_string(),
            "log10_y_ion_intensity".to_string(),
        ]
    }
}

impl CandidateFeatureCollection {
    pub fn from_vec(features: Vec<CandidateFeature>) -> Self {
        Self { features }
    }

    pub fn iter(&self) -> std::slice::Iter<'_, CandidateFeature> {
        self.features.iter()
    }

    /// Add a feature to the collection (internal use only)
    pub fn add_feature_internal(&mut self, feature: &CandidateFeature) {
        self.features.push(feature.clone());
    }
}

/// Collection of candidates from a search
#[pyclass]
pub struct CandidateCollection {
    candidates: Vec<Candidate>,
}

impl Default for CandidateCollection {
    fn default() -> Self {
        Self::new()
    }
}

#[pymethods]
impl CandidateCollection {
    #[new]
    pub fn new() -> Self {
        Self {
            candidates: Vec::new(),
        }
    }

    pub fn len(&self) -> usize {
        self.candidates.len()
    }

    pub fn is_empty(&self) -> bool {
        self.candidates.is_empty()
    }

    /// Create a CandidateCollection from separate arrays
    #[staticmethod]
    #[allow(clippy::too_many_arguments)]
    pub fn from_arrays(
        precursor_idxs: Vec<u64>,
        ranks: Vec<u64>,
        scores: Vec<f32>,
        scan_center: Vec<u64>,
        scan_start: Vec<u64>,
        scan_stop: Vec<u64>,
        cycle_center: Vec<u64>,
        cycle_start: Vec<u64>,
        cycle_stop: Vec<u64>,
    ) -> PyResult<Self> {
        let n = precursor_idxs.len();

        // Validate all arrays have the same length
        if ![
            ranks.len(),
            scores.len(),
            scan_center.len(),
            scan_start.len(),
            scan_stop.len(),
            cycle_center.len(),
            cycle_start.len(),
            cycle_stop.len(),
        ]
        .iter()
        .all(|&len| len == n)
        {
            return Err(pyo3::exceptions::PyValueError::new_err(
                "All input arrays must have the same length",
            ));
        }

        let mut candidates = Vec::with_capacity(n);
        for i in 0..n {
            candidates.push(Candidate {
                precursor_idx: precursor_idxs[i] as usize,
                rank: ranks[i] as usize,
                score: scores[i],
                scan_center: scan_center[i] as usize,
                scan_start: scan_start[i] as usize,
                scan_stop: scan_stop[i] as usize,
                cycle_center: cycle_center[i] as usize,
                cycle_start: cycle_start[i] as usize,
                cycle_stop: cycle_stop[i] as usize,
            });
        }

        Ok(Self { candidates })
    }

    /// Convert the collection to separate arrays for all fields
    #[allow(clippy::type_complexity)]
    pub fn to_arrays(
        &self,
        py: Python,
    ) -> PyResult<(
        PyObject,
        PyObject,
        PyObject,
        PyObject,
        PyObject,
        PyObject,
        PyObject,
        PyObject,
        PyObject,
    )> {
        let n = self.candidates.len();
        let mut precursor_idxs = Array1::<u64>::zeros(n);
        let mut ranks = Array1::<u64>::zeros(n);
        let mut scores = Array1::<f32>::zeros(n);
        let mut scan_center = Array1::<u64>::zeros(n);
        let mut scan_start = Array1::<u64>::zeros(n);
        let mut scan_stop = Array1::<u64>::zeros(n);
        let mut cycle_start = Array1::<u64>::zeros(n);
        let mut cycle_center = Array1::<u64>::zeros(n);
        let mut cycle_stop = Array1::<u64>::zeros(n);

        for (i, candidate) in self.candidates.iter().enumerate() {
            precursor_idxs[i] = candidate.precursor_idx as u64;
            ranks[i] = candidate.rank as u64;
            scores[i] = candidate.score;
            scan_center[i] = candidate.scan_center as u64;
            scan_start[i] = candidate.scan_start as u64;
            scan_stop[i] = candidate.scan_stop as u64;

            cycle_start[i] = candidate.cycle_start as u64;
            cycle_center[i] = candidate.cycle_center as u64;
            cycle_stop[i] = candidate.cycle_stop as u64;
        }

        Ok((
            precursor_idxs.into_pyarray(py).into(),
            ranks.into_pyarray(py).into(),
            scores.into_pyarray(py).into(),
            scan_center.into_pyarray(py).into(),
            scan_start.into_pyarray(py).into(),
            scan_stop.into_pyarray(py).into(),
            cycle_center.into_pyarray(py).into(),
            cycle_start.into_pyarray(py).into(),
            cycle_stop.into_pyarray(py).into(),
        ))
    }
}

impl CandidateCollection {
    pub fn from_vec(candidates: Vec<Candidate>) -> Self {
        Self { candidates }
    }

    /// Get an iterator over the candidates
    pub fn iter(&self) -> std::slice::Iter<'_, Candidate> {
        self.candidates.iter()
    }
}

impl<'a> IntoParallelRefIterator<'a> for CandidateCollection {
    type Iter = rayon::slice::Iter<'a, Candidate>;
    type Item = &'a Candidate;

    fn par_iter(&'a self) -> Self::Iter {
        self.candidates.par_iter()
    }
}

#[cfg(test)]
mod tests {
    use super::*;

    #[test]
    fn test_get_feature_names() {
        let feature_names = CandidateFeatureCollection::get_feature_names();

        // Verify we have the expected number of f32 features
        assert_eq!(feature_names.len(), 23);

        // Verify some key feature names are present
        assert!(feature_names.contains(&"score".to_string()));
        assert!(feature_names.contains(&"mean_correlation".to_string()));
        assert!(feature_names.contains(&"median_correlation".to_string()));
        assert!(feature_names.contains(&"correlation_std".to_string()));
        assert!(feature_names.contains(&"intensity_correlation".to_string()));
        assert!(feature_names.contains(&"num_fragments".to_string()));
        assert!(feature_names.contains(&"num_scans".to_string()));
        assert!(feature_names.contains(&"num_over_0".to_string()));
        assert!(feature_names.contains(&"rt_observed".to_string()));
        assert!(feature_names.contains(&"delta_rt".to_string()));
        assert!(feature_names.contains(&"longest_b_series".to_string()));
        assert!(feature_names.contains(&"longest_y_series".to_string()));
        assert!(feature_names.contains(&"naa".to_string()));
        assert!(feature_names.contains(&"weighted_mass_error".to_string()));
        assert!(feature_names.contains(&"log10_b_ion_intensity".to_string()));
        assert!(feature_names.contains(&"log10_y_ion_intensity".to_string()));

        // Verify that non-f32 columns are NOT included
        assert!(!feature_names.contains(&"precursor_idx".to_string()));
        assert!(!feature_names.contains(&"rank".to_string()));

        // Verify all names are unique
        let mut sorted_names = feature_names.clone();
        sorted_names.sort();
        sorted_names.dedup();
        assert_eq!(sorted_names.len(), feature_names.len());
    }
}
=======
pub use entry::{Candidate, CandidateCollection};
pub use features::{CandidateFeature, CandidateFeatureCollection};

#[cfg(test)]
mod tests;
>>>>>>> 1c59c9f1
<|MERGE_RESOLUTION|>--- conflicted
+++ resolved
@@ -1,549 +1,8 @@
 mod entry;
 mod features;
 
-<<<<<<< HEAD
-use numpy::{ndarray::Array1, IntoPyArray};
-use pyo3::prelude::*;
-use pyo3::types::PyDict;
-use rayon::prelude::*;
-
-#[derive(Debug)]
-pub struct Candidate {
-    /// Identifier linking to precursor
-    pub precursor_idx: usize,
-    /// Rank of candidate (1-based)
-    pub rank: usize,
-    /// Score indicating confidence
-    pub score: f32,
-
-    pub scan_center: usize,
-    pub scan_start: usize,
-    pub scan_stop: usize,
-
-    pub cycle_center: usize,
-    pub cycle_start: usize,
-    pub cycle_stop: usize,
-}
-
-impl Candidate {
-    pub fn new(
-        precursor_idx: usize,
-        rank: usize,
-        score: f32,
-        cycle_start: usize,
-        cycle_center: usize,
-        cycle_stop: usize,
-    ) -> Self {
-        Self {
-            precursor_idx,
-            rank,
-            score,
-            scan_center: 0,
-            scan_start: 0,
-            scan_stop: 0,
-            cycle_start,
-            cycle_center,
-            cycle_stop,
-        }
-    }
-}
-
-/// Features calculated for a candidate during scoring
-#[derive(Debug, Clone)]
-pub struct CandidateFeature {
-    /// Original candidate precursor index
-    pub precursor_idx: usize,
-    /// Original candidate rank
-    pub rank: usize,
-    /// Original candidate score
-    pub score: f32,
-    /// Mean correlation across all fragments
-    pub mean_correlation: f32,
-    /// Median correlation across all fragments
-    pub median_correlation: f32,
-    /// Standard deviation of correlations
-    pub correlation_std: f32,
-    /// Intensity correlation between observed and library intensities
-    pub intensity_correlation: f32,
-    /// Number of fragments used in scoring
-    pub num_fragments: f32,
-    /// Number of scans/cycles used in scoring
-    pub num_scans: f32,
-    /// Number of correlations above 0.95
-    pub num_over_95: f32,
-    /// Number of correlations above 0.90
-    pub num_over_90: f32,
-    /// Number of correlations above 0.80
-    pub num_over_80: f32,
-    /// Number of correlations above 0.50
-    pub num_over_50: f32,
-    /// Number of correlations above 0.0
-    pub num_over_0: f32,
-    /// Hyperscore calculated from observed intensities
-    pub hyperscore_intensity_observation: f32,
-    /// Hyperscore calculated from library intensities
-    pub hyperscore_intensity_library: f32,
-    /// Hyperscore with inverse mass error weighting
-    pub hyperscore_inverse_mass_error: f32,
-    /// Observed retention time in seconds (from cycle center)
-    pub rt_observed: f32,
-    /// Delta retention time (observed - library) in seconds
-    pub delta_rt: f32,
-    /// Longest continuous b-ion series length
-    pub longest_b_series: f32,
-    /// Longest continuous y-ion series length
-    pub longest_y_series: f32,
-    /// Number of amino acids in the precursor sequence
-    pub naa: f32,
-    /// Mean absolute mass error weighted by predicted intensity
-    pub weighted_mass_error: f32,
-    /// Log10 transformed total intensity of b-ion series
-    pub log10_b_ion_intensity: f32,
-    /// Log10 transformed total intensity of y-ion series
-    pub log10_y_ion_intensity: f32,
-}
-
-impl CandidateFeature {
-    #[allow(clippy::too_many_arguments)]
-    pub fn new(
-        precursor_idx: usize,
-        rank: usize,
-        score: f32,
-        mean_correlation: f32,
-        median_correlation: f32,
-        correlation_std: f32,
-        intensity_correlation: f32,
-        num_fragments: f32,
-        num_scans: f32,
-        num_over_95: f32,
-        num_over_90: f32,
-        num_over_80: f32,
-        num_over_50: f32,
-        num_over_0: f32,
-        hyperscore_intensity_observation: f32,
-        hyperscore_intensity_library: f32,
-        hyperscore_inverse_mass_error: f32,
-        rt_observed: f32,
-        delta_rt: f32,
-        longest_b_series: f32,
-        longest_y_series: f32,
-        naa: f32,
-        weighted_mass_error: f32,
-        log10_b_ion_intensity: f32,
-        log10_y_ion_intensity: f32,
-    ) -> Self {
-        Self {
-            precursor_idx,
-            rank,
-            score,
-            mean_correlation,
-            median_correlation,
-            correlation_std,
-            intensity_correlation,
-            num_fragments,
-            num_scans,
-            num_over_95,
-            num_over_90,
-            num_over_80,
-            num_over_50,
-            num_over_0,
-            hyperscore_intensity_observation,
-            hyperscore_intensity_library,
-            hyperscore_inverse_mass_error,
-            rt_observed,
-            delta_rt,
-            longest_b_series,
-            longest_y_series,
-            naa,
-            weighted_mass_error,
-            log10_b_ion_intensity,
-            log10_y_ion_intensity,
-        }
-    }
-}
-
-/// Collection of candidate features
-#[pyclass]
-pub struct CandidateFeatureCollection {
-    features: Vec<CandidateFeature>,
-}
-
-impl Default for CandidateFeatureCollection {
-    fn default() -> Self {
-        Self::new()
-    }
-}
-
-#[pymethods]
-impl CandidateFeatureCollection {
-    #[new]
-    pub fn new() -> Self {
-        Self {
-            features: Vec::new(),
-        }
-    }
-
-    pub fn len(&self) -> usize {
-        self.features.len()
-    }
-
-    pub fn is_empty(&self) -> bool {
-        self.features.is_empty()
-    }
-
-    /// Convert the collection to a dictionary of arrays for Python
-    pub fn to_dict_arrays(&self, py: Python) -> PyResult<PyObject> {
-        let n = self.features.len();
-
-        let mut precursor_idxs = Array1::<u64>::zeros(n);
-        let mut ranks = Array1::<u64>::zeros(n);
-        let mut scores = Array1::<f32>::zeros(n);
-        let mut mean_correlations = Array1::<f32>::zeros(n);
-        let mut median_correlations = Array1::<f32>::zeros(n);
-        let mut correlation_stds = Array1::<f32>::zeros(n);
-        let mut intensity_correlations = Array1::<f32>::zeros(n);
-        let mut num_fragments = Array1::<f32>::zeros(n);
-        let mut num_scans = Array1::<f32>::zeros(n);
-        let mut num_over_95 = Array1::<f32>::zeros(n);
-        let mut num_over_90 = Array1::<f32>::zeros(n);
-        let mut num_over_80 = Array1::<f32>::zeros(n);
-        let mut num_over_50 = Array1::<f32>::zeros(n);
-        let mut num_over_0 = Array1::<f32>::zeros(n);
-        let mut hyperscore_intensity_observations = Array1::<f32>::zeros(n);
-        let mut hyperscore_intensity_libraries = Array1::<f32>::zeros(n);
-        let mut hyperscore_inverse_mass_errors = Array1::<f32>::zeros(n);
-        let mut rt_observeds = Array1::<f32>::zeros(n);
-        let mut delta_rts = Array1::<f32>::zeros(n);
-        let mut longest_b_series = Array1::<f32>::zeros(n);
-        let mut longest_y_series = Array1::<f32>::zeros(n);
-        let mut naa = Array1::<f32>::zeros(n);
-        let mut weighted_mass_errors = Array1::<f32>::zeros(n);
-        let mut log10_b_ion_intensity = Array1::<f32>::zeros(n);
-        let mut log10_y_ion_intensity = Array1::<f32>::zeros(n);
-
-        for (i, feature) in self.features.iter().enumerate() {
-            precursor_idxs[i] = feature.precursor_idx as u64;
-            ranks[i] = feature.rank as u64;
-            scores[i] = feature.score;
-            mean_correlations[i] = feature.mean_correlation;
-            median_correlations[i] = feature.median_correlation;
-            correlation_stds[i] = feature.correlation_std;
-            intensity_correlations[i] = feature.intensity_correlation;
-            num_fragments[i] = feature.num_fragments;
-            num_scans[i] = feature.num_scans;
-            num_over_95[i] = feature.num_over_95;
-            num_over_90[i] = feature.num_over_90;
-            num_over_80[i] = feature.num_over_80;
-            num_over_50[i] = feature.num_over_50;
-            num_over_0[i] = feature.num_over_0;
-            hyperscore_intensity_observations[i] = feature.hyperscore_intensity_observation;
-            hyperscore_intensity_libraries[i] = feature.hyperscore_intensity_library;
-            hyperscore_inverse_mass_errors[i] = feature.hyperscore_inverse_mass_error;
-            rt_observeds[i] = feature.rt_observed;
-            delta_rts[i] = feature.delta_rt;
-            longest_b_series[i] = feature.longest_b_series;
-            longest_y_series[i] = feature.longest_y_series;
-            naa[i] = feature.naa;
-            weighted_mass_errors[i] = feature.weighted_mass_error;
-            log10_b_ion_intensity[i] = feature.log10_b_ion_intensity;
-            log10_y_ion_intensity[i] = feature.log10_y_ion_intensity;
-        }
-
-        // Create Python dictionary
-        let dict = PyDict::new(py);
-        dict.set_item("precursor_idx", precursor_idxs.into_pyarray(py))?;
-        dict.set_item("rank", ranks.into_pyarray(py))?;
-        dict.set_item("score", scores.into_pyarray(py))?;
-        dict.set_item("mean_correlation", mean_correlations.into_pyarray(py))?;
-        dict.set_item("median_correlation", median_correlations.into_pyarray(py))?;
-        dict.set_item("correlation_std", correlation_stds.into_pyarray(py))?;
-        dict.set_item(
-            "intensity_correlation",
-            intensity_correlations.into_pyarray(py),
-        )?;
-        dict.set_item("num_fragments", num_fragments.into_pyarray(py))?;
-        dict.set_item("num_scans", num_scans.into_pyarray(py))?;
-        dict.set_item("num_over_95", num_over_95.into_pyarray(py))?;
-        dict.set_item("num_over_90", num_over_90.into_pyarray(py))?;
-        dict.set_item("num_over_80", num_over_80.into_pyarray(py))?;
-        dict.set_item("num_over_50", num_over_50.into_pyarray(py))?;
-        dict.set_item("num_over_0", num_over_0.into_pyarray(py))?;
-        dict.set_item(
-            "hyperscore_intensity_observation",
-            hyperscore_intensity_observations.into_pyarray(py),
-        )?;
-        dict.set_item(
-            "hyperscore_intensity_library",
-            hyperscore_intensity_libraries.into_pyarray(py),
-        )?;
-        dict.set_item(
-            "hyperscore_inverse_mass_error",
-            hyperscore_inverse_mass_errors.into_pyarray(py),
-        )?;
-        dict.set_item("rt_observed", rt_observeds.into_pyarray(py))?;
-        dict.set_item("delta_rt", delta_rts.into_pyarray(py))?;
-        dict.set_item("longest_b_series", longest_b_series.into_pyarray(py))?;
-        dict.set_item("longest_y_series", longest_y_series.into_pyarray(py))?;
-        dict.set_item("naa", naa.into_pyarray(py))?;
-        dict.set_item("weighted_mass_error", weighted_mass_errors.into_pyarray(py))?;
-        dict.set_item(
-            "log10_b_ion_intensity",
-            log10_b_ion_intensity.into_pyarray(py),
-        )?;
-        dict.set_item(
-            "log10_y_ion_intensity",
-            log10_y_ion_intensity.into_pyarray(py),
-        )?;
-
-        Ok(dict.into())
-    }
-
-    /// Get the names of all f32 feature columns
-    #[staticmethod]
-    pub fn get_feature_names() -> Vec<String> {
-        vec![
-            "score".to_string(),
-            "mean_correlation".to_string(),
-            "median_correlation".to_string(),
-            "correlation_std".to_string(),
-            "intensity_correlation".to_string(),
-            "num_fragments".to_string(),
-            "num_scans".to_string(),
-            "num_over_95".to_string(),
-            "num_over_90".to_string(),
-            "num_over_80".to_string(),
-            "num_over_50".to_string(),
-            "num_over_0".to_string(),
-            "hyperscore_intensity_observation".to_string(),
-            "hyperscore_intensity_library".to_string(),
-            "hyperscore_inverse_mass_error".to_string(),
-            "rt_observed".to_string(),
-            "delta_rt".to_string(),
-            "longest_b_series".to_string(),
-            "longest_y_series".to_string(),
-            "naa".to_string(),
-            "weighted_mass_error".to_string(),
-            "log10_b_ion_intensity".to_string(),
-            "log10_y_ion_intensity".to_string(),
-        ]
-    }
-}
-
-impl CandidateFeatureCollection {
-    pub fn from_vec(features: Vec<CandidateFeature>) -> Self {
-        Self { features }
-    }
-
-    pub fn iter(&self) -> std::slice::Iter<'_, CandidateFeature> {
-        self.features.iter()
-    }
-
-    /// Add a feature to the collection (internal use only)
-    pub fn add_feature_internal(&mut self, feature: &CandidateFeature) {
-        self.features.push(feature.clone());
-    }
-}
-
-/// Collection of candidates from a search
-#[pyclass]
-pub struct CandidateCollection {
-    candidates: Vec<Candidate>,
-}
-
-impl Default for CandidateCollection {
-    fn default() -> Self {
-        Self::new()
-    }
-}
-
-#[pymethods]
-impl CandidateCollection {
-    #[new]
-    pub fn new() -> Self {
-        Self {
-            candidates: Vec::new(),
-        }
-    }
-
-    pub fn len(&self) -> usize {
-        self.candidates.len()
-    }
-
-    pub fn is_empty(&self) -> bool {
-        self.candidates.is_empty()
-    }
-
-    /// Create a CandidateCollection from separate arrays
-    #[staticmethod]
-    #[allow(clippy::too_many_arguments)]
-    pub fn from_arrays(
-        precursor_idxs: Vec<u64>,
-        ranks: Vec<u64>,
-        scores: Vec<f32>,
-        scan_center: Vec<u64>,
-        scan_start: Vec<u64>,
-        scan_stop: Vec<u64>,
-        cycle_center: Vec<u64>,
-        cycle_start: Vec<u64>,
-        cycle_stop: Vec<u64>,
-    ) -> PyResult<Self> {
-        let n = precursor_idxs.len();
-
-        // Validate all arrays have the same length
-        if ![
-            ranks.len(),
-            scores.len(),
-            scan_center.len(),
-            scan_start.len(),
-            scan_stop.len(),
-            cycle_center.len(),
-            cycle_start.len(),
-            cycle_stop.len(),
-        ]
-        .iter()
-        .all(|&len| len == n)
-        {
-            return Err(pyo3::exceptions::PyValueError::new_err(
-                "All input arrays must have the same length",
-            ));
-        }
-
-        let mut candidates = Vec::with_capacity(n);
-        for i in 0..n {
-            candidates.push(Candidate {
-                precursor_idx: precursor_idxs[i] as usize,
-                rank: ranks[i] as usize,
-                score: scores[i],
-                scan_center: scan_center[i] as usize,
-                scan_start: scan_start[i] as usize,
-                scan_stop: scan_stop[i] as usize,
-                cycle_center: cycle_center[i] as usize,
-                cycle_start: cycle_start[i] as usize,
-                cycle_stop: cycle_stop[i] as usize,
-            });
-        }
-
-        Ok(Self { candidates })
-    }
-
-    /// Convert the collection to separate arrays for all fields
-    #[allow(clippy::type_complexity)]
-    pub fn to_arrays(
-        &self,
-        py: Python,
-    ) -> PyResult<(
-        PyObject,
-        PyObject,
-        PyObject,
-        PyObject,
-        PyObject,
-        PyObject,
-        PyObject,
-        PyObject,
-        PyObject,
-    )> {
-        let n = self.candidates.len();
-        let mut precursor_idxs = Array1::<u64>::zeros(n);
-        let mut ranks = Array1::<u64>::zeros(n);
-        let mut scores = Array1::<f32>::zeros(n);
-        let mut scan_center = Array1::<u64>::zeros(n);
-        let mut scan_start = Array1::<u64>::zeros(n);
-        let mut scan_stop = Array1::<u64>::zeros(n);
-        let mut cycle_start = Array1::<u64>::zeros(n);
-        let mut cycle_center = Array1::<u64>::zeros(n);
-        let mut cycle_stop = Array1::<u64>::zeros(n);
-
-        for (i, candidate) in self.candidates.iter().enumerate() {
-            precursor_idxs[i] = candidate.precursor_idx as u64;
-            ranks[i] = candidate.rank as u64;
-            scores[i] = candidate.score;
-            scan_center[i] = candidate.scan_center as u64;
-            scan_start[i] = candidate.scan_start as u64;
-            scan_stop[i] = candidate.scan_stop as u64;
-
-            cycle_start[i] = candidate.cycle_start as u64;
-            cycle_center[i] = candidate.cycle_center as u64;
-            cycle_stop[i] = candidate.cycle_stop as u64;
-        }
-
-        Ok((
-            precursor_idxs.into_pyarray(py).into(),
-            ranks.into_pyarray(py).into(),
-            scores.into_pyarray(py).into(),
-            scan_center.into_pyarray(py).into(),
-            scan_start.into_pyarray(py).into(),
-            scan_stop.into_pyarray(py).into(),
-            cycle_center.into_pyarray(py).into(),
-            cycle_start.into_pyarray(py).into(),
-            cycle_stop.into_pyarray(py).into(),
-        ))
-    }
-}
-
-impl CandidateCollection {
-    pub fn from_vec(candidates: Vec<Candidate>) -> Self {
-        Self { candidates }
-    }
-
-    /// Get an iterator over the candidates
-    pub fn iter(&self) -> std::slice::Iter<'_, Candidate> {
-        self.candidates.iter()
-    }
-}
-
-impl<'a> IntoParallelRefIterator<'a> for CandidateCollection {
-    type Iter = rayon::slice::Iter<'a, Candidate>;
-    type Item = &'a Candidate;
-
-    fn par_iter(&'a self) -> Self::Iter {
-        self.candidates.par_iter()
-    }
-}
-
-#[cfg(test)]
-mod tests {
-    use super::*;
-
-    #[test]
-    fn test_get_feature_names() {
-        let feature_names = CandidateFeatureCollection::get_feature_names();
-
-        // Verify we have the expected number of f32 features
-        assert_eq!(feature_names.len(), 23);
-
-        // Verify some key feature names are present
-        assert!(feature_names.contains(&"score".to_string()));
-        assert!(feature_names.contains(&"mean_correlation".to_string()));
-        assert!(feature_names.contains(&"median_correlation".to_string()));
-        assert!(feature_names.contains(&"correlation_std".to_string()));
-        assert!(feature_names.contains(&"intensity_correlation".to_string()));
-        assert!(feature_names.contains(&"num_fragments".to_string()));
-        assert!(feature_names.contains(&"num_scans".to_string()));
-        assert!(feature_names.contains(&"num_over_0".to_string()));
-        assert!(feature_names.contains(&"rt_observed".to_string()));
-        assert!(feature_names.contains(&"delta_rt".to_string()));
-        assert!(feature_names.contains(&"longest_b_series".to_string()));
-        assert!(feature_names.contains(&"longest_y_series".to_string()));
-        assert!(feature_names.contains(&"naa".to_string()));
-        assert!(feature_names.contains(&"weighted_mass_error".to_string()));
-        assert!(feature_names.contains(&"log10_b_ion_intensity".to_string()));
-        assert!(feature_names.contains(&"log10_y_ion_intensity".to_string()));
-
-        // Verify that non-f32 columns are NOT included
-        assert!(!feature_names.contains(&"precursor_idx".to_string()));
-        assert!(!feature_names.contains(&"rank".to_string()));
-
-        // Verify all names are unique
-        let mut sorted_names = feature_names.clone();
-        sorted_names.sort();
-        sorted_names.dedup();
-        assert_eq!(sorted_names.len(), feature_names.len());
-    }
-}
-=======
 pub use entry::{Candidate, CandidateCollection};
 pub use features::{CandidateFeature, CandidateFeatureCollection};
 
 #[cfg(test)]
-mod tests;
->>>>>>> 1c59c9f1
+mod tests;