# This file is autogenerated by maturin v1.8.1
# To update, run
#
#    maturin generate-ci github
#
name: CI

on:
  push:
    branches:
      - main
      - master
    tags:
      - '*'
  pull_request:
  workflow_dispatch:

permissions:
  contents: read

jobs:
  linux:
    runs-on: ${{ matrix.platform.runner }}
    strategy:
      matrix:
        platform:
          - runner: ubuntu-22.04
            target: x86_64
          - runner: ubuntu-22.04
            target: aarch64
          - runner: ubuntu-22.04
            target: armv7
    steps:
      - uses: actions/checkout@v4
      - uses: conda-incubator/setup-miniconda@v3
        with:
<<<<<<< HEAD
          miniforge-variant: Mambaforge
          python-version: 3.10
          auto-update-conda: true
          activate-environment: alpha-rs
=======
          python-version: "3.10"
>>>>>>> cf3fbe98
      - name: Build wheels
        uses: PyO3/maturin-action@v1
        with:
          target: ${{ matrix.platform.target }}
          args: --release --out dist --find-interpreter
          sccache: 'true'
          manylinux: auto
      - name: Upload wheels
        uses: actions/upload-artifact@v4
        with:
          name: wheels-linux-${{ matrix.platform.target }}
          path: dist

<<<<<<< HEAD
  musllinux:
    runs-on: ${{ matrix.platform.runner }}
    strategy:
      matrix:
        platform:
          - runner: ubuntu-22.04
            target: x86_64
          - runner: ubuntu-22.04
            target: x86
          - runner: ubuntu-22.04
            target: aarch64
          - runner: ubuntu-22.04
            target: armv7
    steps:
      - uses: actions/checkout@v4
      - uses: conda-incubator/setup-miniconda@v3
        with:
          miniforge-variant: Mambaforge
          python-version: 3.10
          auto-update-conda: true
          activate-environment: alpha-rs
      - name: Build wheels
        uses: PyO3/maturin-action@v1
        with:
          target: ${{ matrix.platform.target }}
          args: --release --out dist --find-interpreter
          sccache: 'true'
          manylinux: musllinux_1_2
      - name: Upload wheels
        uses: actions/upload-artifact@v4
        with:
          name: wheels-musllinux-${{ matrix.platform.target }}
          path: dist

=======
>>>>>>> cf3fbe98
  windows:
    runs-on: ${{ matrix.platform.runner }}
    strategy:
      matrix:
        platform:
          - runner: windows-latest
            target: x64
          - runner: windows-latest
            target: x86
    steps:
      - uses: actions/checkout@v4
      - uses: conda-incubator/setup-miniconda@v3
        with:
          miniforge-variant: Mambaforge
          python-version: 3.10
          auto-update-conda: true
          activate-environment: alpha-rs
      - name: Build wheels
        uses: PyO3/maturin-action@v1
        with:
          target: ${{ matrix.platform.target }}
          args: --release --out dist --find-interpreter
          sccache: 'true'
      - name: Upload wheels
        uses: actions/upload-artifact@v4
        with:
          name: wheels-windows-${{ matrix.platform.target }}
          path: dist

  macos:
    runs-on: ${{ matrix.platform.runner }}
    strategy:
      matrix:
        platform:
          - runner: macos-13
            target: x86_64
          - runner: macos-14
            target: aarch64
    steps:
      - uses: actions/checkout@v4
      - uses: conda-incubator/setup-miniconda@v3
        with:
          miniforge-variant: Mambaforge
          python-version: 3.10
          auto-update-conda: true
          activate-environment: alpha-rs
      - name: Build wheels
        uses: PyO3/maturin-action@v1
        with:
          target: ${{ matrix.platform.target }}
          args: --release --out dist --find-interpreter
          sccache: 'true'
      - name: Upload wheels
        uses: actions/upload-artifact@v4
        with:
          name: wheels-macos-${{ matrix.platform.target }}
          path: dist

  sdist:
    runs-on: ubuntu-latest
    steps:
      - uses: actions/checkout@v4
      - name: Build sdist
        uses: PyO3/maturin-action@v1
        with:
          command: sdist
          args: --out dist
      - name: Upload sdist
        uses: actions/upload-artifact@v4
        with:
          name: wheels-sdist
          path: dist

  release:
    name: Release
    runs-on: ubuntu-latest
    if: ${{ startsWith(github.ref, 'refs/tags/') || github.event_name == 'workflow_dispatch' }}
    needs: [linux, windows, macos, sdist]
    permissions:
      # Use to sign the release artifacts
      id-token: write
      # Used to upload release artifacts
      contents: write
      # Used to generate artifact attestation
      attestations: write
    steps:
      - uses: actions/download-artifact@v4
      - name: Generate artifact attestation
        uses: actions/attest-build-provenance@v1
        with:
          subject-path: 'wheels-*/*'
      - name: Publish to PyPI
        if: ${{ startsWith(github.ref, 'refs/tags/') }}
        uses: PyO3/maturin-action@v1
        env:
          MATURIN_PYPI_TOKEN: ${{ secrets.PYPI_API_TOKEN }}
        with:
          command: upload
          args: --non-interactive --skip-existing wheels-*/*<|MERGE_RESOLUTION|>--- conflicted
+++ resolved
@@ -34,14 +34,10 @@
       - uses: actions/checkout@v4
       - uses: conda-incubator/setup-miniconda@v3
         with:
-<<<<<<< HEAD
           miniforge-variant: Mambaforge
           python-version: 3.10
           auto-update-conda: true
           activate-environment: alpha-rs
-=======
-          python-version: "3.10"
->>>>>>> cf3fbe98
       - name: Build wheels
         uses: PyO3/maturin-action@v1
         with:
@@ -55,7 +51,6 @@
           name: wheels-linux-${{ matrix.platform.target }}
           path: dist
 
-<<<<<<< HEAD
   musllinux:
     runs-on: ${{ matrix.platform.runner }}
     strategy:
@@ -90,8 +85,6 @@
           name: wheels-musllinux-${{ matrix.platform.target }}
           path: dist
 
-=======
->>>>>>> cf3fbe98
   windows:
     runs-on: ${{ matrix.platform.runner }}
     strategy:
