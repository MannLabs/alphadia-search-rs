# alphadia-search-rs

High-performance alphaDIA backend.

## Notes for users
This repository contains the high-performance backend for alphaDIA. This
code should to used as part of [alphaDIA](https://github.com/MannLabs/alphadia).


## Development Setup

### Prerequisites

- **Rust 1.88.0**
- **Python 3.11+**

### Quick Start

1. **Clone and enter the repository:**
   ```bash
   git clone <repository-url>
   cd alphadia-search-rs
   ```

2. **Set up pre-commit hooks (recommended):**
   ```bash
   # Install pre-commit
   pip install pre-commit
   # or: conda install -c conda-forge pre-commit
   # or: brew install pre-commit

   # Install the git hook scripts
   pre-commit install
   ```

3. **Install Python dependencies:**
   ```bash
   conda activate alphadia-search-rs  # or create environment if it doesn't exist
   pip install maturin
   ```

4. **Build the Rust extension:**
   ```bash
   maturin develop --release
   ```
Omit the `--release` extension for a developer build.

5. **Run tests:**
   ```bash
   cargo test                    # Rust tests
   python ./scripts/test_search.py  # Python integration test
   ```

## Testing

### Integration Test

The `scripts/test_search.py` script provides a comprehensive integration test.
```bash
# Run the integration test
python ./scripts/test_search.py --path ./test_data
```

The script will automatically:
<<<<<<< HEAD
1. Use existing test data in `./test_data` if available (using a temporary directory if `--path` not specified).
2. Otherwise download required files:
=======
1. Use existing test data in `/Users/georgwallmann/Documents/data/alphadia-search-rs` if available
2. Otherwise create a temporary directory and download required files:
>>>>>>> e7b21a96
   - `spectrum_df.parquet` - Mass spectrometry spectra data
   - `peak_df.parquet` - Peak detection results
   - `precursor_df.parquet` - Precursor ion information
   - `fragment_df.parquet` - Fragment ion data

**Expected output:**
- Processing speed: ~200k+ precursors per second
- Results: ~11M candidates found

## Scripts

The `scripts/` directory contains analysis pipelines for processing DIA-MS data:


### Key Scripts


1. **Candidate Selection**: Takes a calibrated speclib as an input and an AlphaRaw hdf. Performs candidate selection and saves the candidates.
   ```bash
   python scripts/candidate_selection.py --ms_data_path data.hdf --spec_lib_path lib.hdf --output_folder ./output
   ```

2. **Candidate Scoring**: Performs scoring following selection. Takes input from previous step and save precursor at 1% FDR.
   ```bash
   python scripts/candidate_scoring.py --ms_data_path data.hdf --spec_lib_path lib.hdf --candidates_path candidates.parquet --fdr --quantify
   ```
   - option to perform quantification with `--quantify`
   - option to perform FDR adn filter @1% with `--fdr`
   - option to add diagnosis plot for all features with `--diagnosis`


## CLI Benchmarking

### Score Benchmark Tool

The `score-benchmark` CLI tool benchmarks multiple implementations of `axis_log_dot_product` to compare performance and verify numerical accuracy.

```bash
# Run the benchmark
cargo run --bin score-benchmark
```

### Troubleshooting

**Library Loading Error on macOS:**
If you encounter the error `dyld[xxxxx]: Library not loaded: @rpath/libpython3.11.dylib` when running `cargo test`, set the library path:

Mac:
```bash
export DYLD_LIBRARY_PATH=$(realpath $(which python)/../../lib)
cargo test
```

Linux:
```bash
export LD_LIBRARY_PATH=$CONDA_PREFIX/lib:$LD_LIBRARY_PATH
cargo test
```

## Development Workflow

### Code Quality Standards

This project enforces strict code quality standards via automated tooling:

- **Formatting**: All code must be formatted with `rustfmt`
- **Linting**: All code must pass `clippy` with no warnings
- **Consistency**: Same toolchain used locally and in CI (Rust 1.88.0)

### Pre-Commit Hooks

We use the [pre-commit](https://pre-commit.com/) framework for automated code quality checks:

```bash
# Install pre-commit (one-time setup)
pip install pre-commit

# Install hooks (one-time setup)
pre-commit install
```

### Manual Code Quality Checks

You can run the same checks manually:

```bash
# Format code
cargo fmt

# Check formatting (without modifying files)
cargo fmt --all -- --check

# Run linting
cargo clippy -- -D warnings

# Run all pre-commit hooks manually
pre-commit run --all-files
```<|MERGE_RESOLUTION|>--- conflicted
+++ resolved
@@ -62,13 +62,8 @@
 ```
 
 The script will automatically:
-<<<<<<< HEAD
 1. Use existing test data in `./test_data` if available (using a temporary directory if `--path` not specified).
 2. Otherwise download required files:
-=======
-1. Use existing test data in `/Users/georgwallmann/Documents/data/alphadia-search-rs` if available
-2. Otherwise create a temporary directory and download required files:
->>>>>>> e7b21a96
    - `spectrum_df.parquet` - Mass spectrometry spectra data
    - `peak_df.parquet` - Peak detection results
    - `precursor_df.parquet` - Precursor ion information
