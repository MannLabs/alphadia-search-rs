--- conflicted
+++ resolved
@@ -1,54 +1,7 @@
-<<<<<<< HEAD
-use numpy::ndarray::{Array1, Array4, ArrayBase, Dim, ViewRepr};
+use numpy::ndarray::{Array1, Array4};
 use numpy::{PyArray1, PyArray4, PyReadonlyArray1, PyReadonlyArray4};
 use pyo3::{prelude::*, Bound};
-
-pub struct AlphaRawView<'py> {
-    pub spectrum_delta_scan_idx: ArrayBase<ViewRepr<&'py i64>, Dim<[usize; 1]>>,
-    pub isolation_lower_mz: ArrayBase<ViewRepr<&'py f32>, Dim<[usize; 1]>>,
-    pub isolation_upper_mz: ArrayBase<ViewRepr<&'py f32>, Dim<[usize; 1]>>,
-    pub spectrum_peak_start_idx: ArrayBase<ViewRepr<&'py i64>, Dim<[usize; 1]>>,
-    pub spectrum_peak_stop_idx: ArrayBase<ViewRepr<&'py i64>, Dim<[usize; 1]>>,
-    pub spectrum_cycle_idx: ArrayBase<ViewRepr<&'py i64>, Dim<[usize; 1]>>,
-    pub spectrum_rt: ArrayBase<ViewRepr<&'py f32>, Dim<[usize; 1]>>,
-    pub peak_mz: ArrayBase<ViewRepr<&'py f32>, Dim<[usize; 1]>>,
-    pub peak_intensity: ArrayBase<ViewRepr<&'py f32>, Dim<[usize; 1]>>,
-    pub cycle: ArrayBase<ViewRepr<&'py f32>, Dim<[usize; 4]>>,
-}
-
-impl<'py> AlphaRawView<'py> {
-    #[allow(clippy::too_many_arguments)]
-    pub fn new(
-        spectrum_delta_scan_idx: ArrayBase<ViewRepr<&'py i64>, Dim<[usize; 1]>>,
-        isolation_lower_mz: ArrayBase<ViewRepr<&'py f32>, Dim<[usize; 1]>>,
-        isolation_upper_mz: ArrayBase<ViewRepr<&'py f32>, Dim<[usize; 1]>>,
-        spectrum_peak_start_idx: ArrayBase<ViewRepr<&'py i64>, Dim<[usize; 1]>>,
-        spectrum_peak_stop_idx: ArrayBase<ViewRepr<&'py i64>, Dim<[usize; 1]>>,
-        spectrum_cycle_idx: ArrayBase<ViewRepr<&'py i64>, Dim<[usize; 1]>>,
-        spectrum_rt: ArrayBase<ViewRepr<&'py f32>, Dim<[usize; 1]>>,
-        peak_mz: ArrayBase<ViewRepr<&'py f32>, Dim<[usize; 1]>>,
-        peak_intensity: ArrayBase<ViewRepr<&'py f32>, Dim<[usize; 1]>>,
-        cycle: ArrayBase<ViewRepr<&'py f32>, Dim<[usize; 4]>>,
-    ) -> Self {
-        Self {
-            spectrum_delta_scan_idx,
-            isolation_lower_mz,
-            isolation_upper_mz,
-            spectrum_peak_start_idx,
-            spectrum_peak_stop_idx,
-            spectrum_cycle_idx,
-            spectrum_rt,
-            peak_mz,
-            peak_intensity,
-            cycle,
-        }
-    }
-}
-=======
-use numpy::PyReadonlyArray1;
-use pyo3::prelude::*;
 mod alpha_raw_view;
->>>>>>> d4352b54
 use crate::dia_data_builder::DIADataBuilder;
 use crate::mz_index::MZIndex;
 use crate::quadrupole_observation::QuadrupoleObservation;
