--- conflicted
+++ resolved
@@ -572,39 +572,7 @@
     )
     logger.info(f"Running FDR filtering ({method_name})")
 
-<<<<<<< HEAD
-    available_columns = [
-        "score",
-        "mean_correlation",
-        "median_correlation",
-        "correlation_std",
-        "intensity_correlation",
-        "num_fragments",
-        "num_scans",
-        "num_over_95",
-        "num_over_90",
-        "num_over_80",
-        "num_over_50",
-        "num_over_0",
-        "hyperscore_intensity_observation",
-        "hyperscore_intensity_library",
-        "hyperscore_inverse_mass_error",
-        "rt_observed",
-        "delta_rt",
-        "longest_b_series",
-        "longest_y_series",
-        "naa",
-        "weighted_mass_error",
-        "charge",
-        "mz_library",
-        "log10_b_ion_intensity",
-        "log10_y_ion_intensity",
-    ]
-
-    logger.info(f"Using {len(available_columns)} features for FDR calculation")
-=======
     logger.info(f"Performing NN based FDR with {len(FEATURE_COLUMNS)} features")
->>>>>>> 33e2e5ba
 
     # Create composite index for proper matching
     psm_scored_df["precursor_idx_rank"] = (
@@ -618,18 +586,10 @@
         + candidates_df["rank"].astype(str)
     )
 
-<<<<<<< HEAD
     features_raw_output_path = os.path.join(
         output_folder, "candidate_features_raw.parquet"
-=======
-    psm_df = perform_fdr(
-        classifier,
-        FEATURE_COLUMNS,
-        psm_scored_df[psm_scored_df["decoy"] == 0].copy(),
-        psm_scored_df[psm_scored_df["decoy"] == 1].copy(),
-        competetive=True,
->>>>>>> 33e2e5ba
-    )
+    )
+
     psm_scored_df.to_parquet(features_raw_output_path)
     logger.info(f"Saved raw features to: {features_raw_output_path}")
 
@@ -638,12 +598,10 @@
 
     if use_svm_nn:
         # Use hybrid SVM-NN method
-        psm_df = perform_svm_nn_hybrid_fdr(target_df, decoy_df, available_columns)
+        psm_df = perform_svm_nn_hybrid_fdr(target_df, decoy_df, FEATURE_COLUMNS)
     elif use_svm:
         # Use SVM-based semi-supervised FDR calculation
-        psm_df = perform_svm_fdr(
-            target_df, decoy_df, available_columns, competitive=True
-        )
+        psm_df = perform_svm_fdr(target_df, decoy_df, FEATURE_COLUMNS, competitive=True)
     else:
         # Use neural network-based FDR calculation
         classifier = BinaryClassifierLegacyNewBatching(
@@ -656,7 +614,7 @@
 
         psm_df = perform_fdr(
             classifier,
-            available_columns,
+            FEATURE_COLUMNS,
             target_df,
             decoy_df,
             competetive=True,
@@ -782,36 +740,6 @@
     sns.set_palette("husl")
 
     # Define features to plot (excluding non-numeric columns)
-<<<<<<< HEAD
-    feature_columns = [
-        "score",
-        "mean_correlation",
-        "median_correlation",
-        "correlation_std",
-        "intensity_correlation",
-        "num_fragments",
-        "num_scans",
-        "num_over_95",
-        "num_over_90",
-        "num_over_80",
-        "num_over_50",
-        "num_over_0",
-        "hyperscore_intensity_observation",
-        "hyperscore_intensity_library",
-        "hyperscore_inverse_mass_error",
-        "rt_observed",
-        "delta_rt",
-        "longest_b_series",
-        "longest_y_series",
-        "naa",
-        "weighted_mass_error",
-        "charge",
-        "mz_library",
-        "log10_b_ion_intensity",
-        "log10_y_ion_intensity",
-    ]
-=======
->>>>>>> 33e2e5ba
 
     # Filter to only include columns that exist in the DataFrame
     available_features = [
