--- conflicted
+++ resolved
@@ -20,11 +20,6 @@
 pub mod parameters;
 pub use parameters::ScoringParameters;
 
-<<<<<<< HEAD
-const TMP_PATH: &str = "/Users/georgwallmann/Documents/data/alphadia-ng/";
-
-=======
->>>>>>> 4f431296
 /// Finds local maxima in a 1D array.
 /// A local maximum is defined as a point that is higher than the 2 points to its left and right.
 /// Returns a tuple of two vectors: (indices, values) sorted by value in descending order.
