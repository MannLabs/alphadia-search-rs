--- conflicted
+++ resolved
@@ -24,52 +24,7 @@
 from alphadia.fdr.fdr import perform_fdr
 from alphadia.fdr.classifiers import BinaryClassifierLegacyNewBatching
 
-<<<<<<< HEAD
-FEATURE_COLUMNS = [
-    "score",
-    "mean_correlation",
-    "median_correlation",
-    "correlation_std",
-    "intensity_correlation",
-    "num_fragments",
-    "num_scans",
-    "num_over_95",
-    "num_over_90",
-    "num_over_80",
-    "num_over_50",
-    "num_over_0",
-    "num_over_0_rank_0_5",
-    "num_over_0_rank_6_11",
-    "num_over_0_rank_12_17",
-    "num_over_0_rank_18_23",
-    "num_over_50_rank_0_5",
-    "num_over_50_rank_6_11",
-    "num_over_50_rank_12_17",
-    "num_over_50_rank_18_23",
-    "hyperscore_intensity_observation",
-    "hyperscore_intensity_library",
-    "hyperscore_inverse_mass_error",
-    "rt_observed",
-    "delta_rt",
-    "longest_b_series",
-    "longest_y_series",
-    "naa",
-    "weighted_mass_error",
-    "log10_b_ion_intensity",
-    "log10_y_ion_intensity",
-    "idf_hyperscore",
-    "idf_xic_dot_product",
-    "idf_intensity_dot_product",
-    "median_profile_sum",
-    "median_profile_sum_filtered",
-    "num_profiles",
-    "num_profiles_filtered",
-    "num_over_0_top6_idf",
-    "num_over_50_top6_idf",
-]
-=======
 FEATURE_COLUMNS = CandidateFeatureCollection.get_feature_names()
->>>>>>> d47bb5d7
 
 # Configure logging
 logging.basicConfig(
