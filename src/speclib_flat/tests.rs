--- conflicted
+++ resolved
@@ -514,7 +514,6 @@
     // Create numpy arrays for the test data
     use numpy::PyArray1;
 
-<<<<<<< HEAD
     pyo3::Python::with_gil(|py| {
         let precursor_idx_arr = PyArray1::from_slice(py, &precursor_idx);
         let precursor_mz_arr = PyArray1::from_slice(py, &precursor_mz);
@@ -566,44 +565,6 @@
         assert_eq!(
             precursor.fragment_intensity,
             vec![30.0, 25.0, 15.0, 20.0, 10.0]
-=======
-    prepare_freethreaded_python();
-    Python::with_gil(|py| {
-        // Create sorted test data
-        let precursor_idx = PyArray1::from_slice(py, &[10usize, 20, 30]);
-        let precursor_mz = PyArray1::from_slice(py, &[100.0f32, 200.0, 300.0]);
-        let precursor_rt = PyArray1::from_slice(py, &[10.0f32, 20.0, 30.0]);
-        let precursor_naa = PyArray1::from_slice(py, &[8u8, 12, 16]);
-        let flat_frag_start_idx = PyArray1::from_slice(py, &[0usize, 2, 4]);
-        let flat_frag_stop_idx = PyArray1::from_slice(py, &[2usize, 4, 6]);
-        let fragment_mz = PyArray1::from_slice(py, &[101.0f32, 102.0, 201.0, 202.0, 301.0, 302.0]);
-        let fragment_intensity = PyArray1::from_slice(py, &[10.0f32, 11.0, 20.0, 21.0, 30.0, 31.0]);
-        let fragment_cardinality = PyArray1::from_slice(py, &[1u8; 6]);
-        let fragment_charge = PyArray1::from_slice(py, &[1u8; 6]);
-        let fragment_loss_type = PyArray1::from_slice(py, &[Loss::NONE; 6]);
-        let fragment_number = PyArray1::from_slice(py, &[1u8; 6]);
-        let fragment_position = PyArray1::from_slice(py, &[1u8; 6]);
-        let fragment_type = PyArray1::from_slice(py, &[FragmentType::B; 6]);
-
-        let speclib = SpecLibFlat::from_arrays(
-            precursor_idx.readonly(),
-            precursor_mz.readonly(), // library
-            precursor_mz.readonly(), // observed - reusing library values for test
-            precursor_rt.readonly(), // library
-            precursor_rt.readonly(), // observed - reusing library values for test
-            precursor_naa.readonly(),
-            flat_frag_start_idx.readonly(),
-            flat_frag_stop_idx.readonly(),
-            fragment_mz.readonly(), // library
-            fragment_mz.readonly(), // observed - reusing library values for test
-            fragment_intensity.readonly(),
-            fragment_cardinality.readonly(),
-            fragment_charge.readonly(),
-            fragment_loss_type.readonly(),
-            fragment_number.readonly(),
-            fragment_position.readonly(),
-            fragment_type.readonly(),
->>>>>>> b7e309de
         );
 
         // Verify ascending order
