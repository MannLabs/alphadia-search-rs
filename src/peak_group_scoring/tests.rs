#[allow(unused_imports)]
use super::utils::{
    calculate_dot_product, calculate_fwhm_rt, calculate_hyperscore, calculate_hyperscore_weighted,
    calculate_longest_ion_series, correlation, correlation_axis_0, intensity_ion_series,
    median_axis_0, normalize_profiles,
};
#[allow(unused_imports)]
use crate::constants::FragmentType;
#[allow(unused_imports)]
use numpy::ndarray::{arr1, arr2, Array1};

#[test]
fn test_median_axis_0_basic() {
    let array = arr2(&[[1.0, 2.0, 3.0], [4.0, 5.0, 6.0], [7.0, 8.0, 9.0]]);

    let result = median_axis_0(&array);
    assert_eq!(result, vec![4.0, 5.0, 6.0]);
}

#[test]
fn test_median_axis_0_even_rows() {
    let array = arr2(&[[1.0, 2.0], [3.0, 4.0], [5.0, 6.0], [7.0, 8.0]]);

    let result = median_axis_0(&array);
    assert_eq!(result, vec![4.0, 5.0]); // (3+5)/2, (4+6)/2
}

#[test]
fn test_median_axis_0_odd_rows() {
    let array = arr2(&[[1.0, 2.0], [3.0, 4.0], [5.0, 6.0]]);

    let result = median_axis_0(&array);
    assert_eq!(result, vec![3.0, 4.0]); // middle value
}

#[test]
fn test_normalize_profiles_basic() {
    let array = arr2(&[
        [1.0, 2.0, 3.0, 4.0, 5.0],
        [2.0, 4.0, 6.0, 8.0, 10.0],
        [0.0, 0.0, 0.0, 0.0, 0.0],
    ]);

    let result = normalize_profiles(&array, 1);

    // First row: center is 3.0, window [2,3,4] = 3.0, so normalized by 3.0
    assert_eq!(result[[0, 0]], 1.0 / 3.0);
    assert_eq!(result[[0, 1]], 2.0 / 3.0);
    assert_eq!(result[[0, 2]], 3.0 / 3.0);
    assert_eq!(result[[0, 3]], 4.0 / 3.0);
    assert_eq!(result[[0, 4]], 5.0 / 3.0);

    // Second row: center is 6.0, window [4,6,8] = 6.0, so normalized by 6.0
    assert_eq!(result[[1, 0]], 2.0 / 6.0);
    assert_eq!(result[[1, 1]], 4.0 / 6.0);
    assert_eq!(result[[1, 2]], 6.0 / 6.0);
    assert_eq!(result[[1, 3]], 8.0 / 6.0);
    assert_eq!(result[[1, 4]], 10.0 / 6.0);

    // Third row: center intensity is 0, so should remain zeros
    for j in 0..5 {
        assert_eq!(result[[2, j]], 0.0);
    }
}

#[test]
fn test_normalize_profiles_edge_cases() {
    let array = arr2(&[
        [1.0, 2.0], // Only 2 columns, center is 1
        [3.0, 4.0],
    ]);

    let result = normalize_profiles(&array, 1);

    // With center_dilations=1, window should be [1,2] for first row
    // Mean is 1.5, so normalized by 1.5
    assert_eq!(result[[0, 0]], 1.0 / 1.5);
    assert_eq!(result[[0, 1]], 2.0 / 1.5);

    // Second row: window [3,4], mean is 3.5
    assert_eq!(result[[1, 0]], 3.0 / 3.5);
    assert_eq!(result[[1, 1]], 4.0 / 3.5);
}

#[test]
fn test_normalize_profiles_zero_center() {
    let array = arr2(&[
        [1.0, 0.0, 3.0], // Center is 0
        [1.0, 2.0, 3.0], // Center is 2
    ]);

    let result = normalize_profiles(&array, 0); // center_dilations=0, only center point

    // First row: center is 0, so should remain unchanged (all zeros)
    for j in 0..3 {
        assert_eq!(result[[0, j]], 0.0);
    }

    // Second row: center is 2, so normalized by 2
    assert_eq!(result[[1, 0]], 1.0 / 2.0);
    assert_eq!(result[[1, 1]], 2.0 / 2.0);
    assert_eq!(result[[1, 2]], 3.0 / 2.0);
}

#[test]
fn test_correlation_axis_0_basic() {
    let median_profile = vec![1.0, 2.0, 3.0];
    let dense_xic = arr2(&[
        [1.0, 2.0, 3.0], // Perfect correlation
        [2.0, 4.0, 6.0], // Perfect correlation (scaled)
        [3.0, 2.0, 1.0], // Perfect negative correlation
        [0.0, 0.0, 0.0], // All zeros
    ]);

    let result = correlation_axis_0(&median_profile, &dense_xic);

    // First row: perfect positive correlation
    assert!((result[0] - 1.0).abs() < 1e-6);

    // Second row: perfect positive correlation (scaled)
    assert!((result[1] - 1.0).abs() < 1e-6);

    // Third row: perfect negative correlation
    assert!((result[2] - (-1.0)).abs() < 1e-6);

    // Fourth row: all zeros, should return 0
    assert_eq!(result[3], 0.0);
}

#[test]
fn test_correlation_axis_0_edge_cases() {
    let median_profile = vec![1.0, 2.0];
    let dense_xic = arr2(&[
        [1.0, 2.0], // Perfect correlation
        [1.0, 1.0], // Constant values
        [0.0, 0.0], // All zeros
    ]);

    let result = correlation_axis_0(&median_profile, &dense_xic);

    // First row: perfect correlation
    assert!((result[0] - 1.0).abs() < 1e-6);

    // Second row: constant values, should return 0
    assert_eq!(result[1], 0.0);

    // Third row: all zeros, should return 0
    assert_eq!(result[2], 0.0);
}

#[test]
fn test_correlation_axis_0_mismatched_lengths() {
    let median_profile = vec![1.0, 2.0, 3.0];
    let dense_xic = arr2(&[
        [1.0, 2.0], // Different length
    ]);

    let result = correlation_axis_0(&median_profile, &dense_xic);

    // Should return 0 for mismatched lengths
    assert_eq!(result[0], 0.0);
}

#[test]
fn test_correlation_standalone() {
    // Test perfect positive correlation
    let x = vec![1.0, 2.0, 3.0];
    let y = vec![2.0, 4.0, 6.0];
    assert!((correlation(&x, &y) - 1.0).abs() < 1e-6);

    // Test perfect negative correlation
    let x = vec![1.0, 2.0, 3.0];
    let y = vec![3.0, 2.0, 1.0];
    assert!((correlation(&x, &y) - (-1.0)).abs() < 1e-6);

    // Test zero correlation
    let x = vec![1.0, 2.0, 3.0];
    let y = vec![1.0, 1.0, 1.0];
    assert_eq!(correlation(&x, &y), 0.0);

    // Test all zeros
    let x = vec![0.0, 0.0, 0.0];
    let y = vec![1.0, 2.0, 3.0];
    assert_eq!(correlation(&x, &y), 0.0);

    // Test mismatched lengths
    let x = vec![1.0, 2.0, 3.0];
    let y = vec![1.0, 2.0];
    assert_eq!(correlation(&x, &y), 0.0);
}

#[test]
fn test_hyperscore_calculation() {
    // Test with simple b and y ions
    let fragment_types = vec![
        FragmentType::B,
        FragmentType::Y,
        FragmentType::B,
        FragmentType::Y,
        FragmentType::A,
    ]; // b, y, b, y, a
    let fragment_intensities = vec![100.0, 200.0, 150.0, 250.0, 50.0];
    let matched_mask = vec![true, true, true, true, false]; // last fragment not matched

    let hyperscore = calculate_hyperscore(&fragment_types, &fragment_intensities, &matched_mask);

    // Should be > 0 since we have matched b and y ions
    assert!(hyperscore > 0.0);
    println!("Hyperscore: {}", hyperscore);
}

#[test]
fn test_hyperscore_no_matches() {
    let fragment_types = vec![
        FragmentType::B,
        FragmentType::Y,
        FragmentType::B,
        FragmentType::Y,
    ];
    let fragment_intensities = vec![100.0, 200.0, 150.0, 250.0];
    let matched_mask = vec![false, false, false, false]; // no matches

    let hyperscore = calculate_hyperscore(&fragment_types, &fragment_intensities, &matched_mask);

    // Should be 0 since no fragments are matched
    assert_eq!(hyperscore, 0.0);
}

#[test]
fn test_hyperscore_only_b_ions() {
    let fragment_types = vec![FragmentType::B, FragmentType::B, FragmentType::B]; // only b ions
    let fragment_intensities = vec![100.0, 200.0, 150.0];
    let matched_mask = vec![true, true, true];

    let hyperscore = calculate_hyperscore(&fragment_types, &fragment_intensities, &matched_mask);

    // Should be > 0 even with only b ions
    assert!(hyperscore > 0.0);
    println!("B-only hyperscore: {}", hyperscore);
}

#[test]
fn test_hyperscore_only_y_ions() {
    let fragment_types = vec![FragmentType::Y, FragmentType::Y, FragmentType::Y]; // only y ions
    let fragment_intensities = vec![100.0, 200.0, 150.0];
    let matched_mask = vec![true, true, true];

    let hyperscore = calculate_hyperscore(&fragment_types, &fragment_intensities, &matched_mask);

    // Should be > 0 even with only y ions
    assert!(hyperscore > 0.0);
    println!("Y-only hyperscore: {}", hyperscore);
}

#[test]
fn test_hyperscore_mixed_fragment_types() {
    let fragment_types = vec![
        FragmentType::B,
        FragmentType::Y,
        FragmentType::C,
        FragmentType::X,
        FragmentType::B,
        FragmentType::Y,
    ]; // b, y, c, x, b, y
    let fragment_intensities = vec![100.0, 200.0, 50.0, 75.0, 150.0, 250.0];
    let matched_mask = vec![true, true, true, true, true, true];

    let hyperscore = calculate_hyperscore(&fragment_types, &fragment_intensities, &matched_mask);

    // Should only count b and y ions, ignoring other fragment types
    assert!(hyperscore > 0.0);
    println!("Mixed types hyperscore: {}", hyperscore);
}

#[test]
fn test_hyperscore_manual_calculation() {
    // Test case with known values to verify MSFragger formula implementation
    // hyperscore = log(Nb! * Ny! * sum(Ib,i) * sum(Iy,i))

    let fragment_types = vec![
        FragmentType::B,
        FragmentType::B,
        FragmentType::Y,
        FragmentType::Y,
    ];
    let fragment_intensities = vec![100.0, 200.0, 150.0, 250.0];
    let matched_mask = vec![true, true, true, true];

    let hyperscore = calculate_hyperscore(&fragment_types, &fragment_intensities, &matched_mask);

    // Manual calculation using Stirling's approximation:
    // Nb = 2 (two b-ions matched)
    // Ny = 2 (two y-ions matched)
    // sum(Ib,i) = 100.0 + 200.0 = 300.0
    // sum(Iy,i) = 150.0 + 250.0 = 400.0
    //
    // hyperscore = log(2!) + log(2!) + log(300.0) + log(400.0)
    // Where log(2!) is calculated using Stirling's approximation

    println!("Manual calculation hyperscore: {}", hyperscore);

    // Verify the calculation follows MSFragger formula structure
    // Should be > 0 since we have matched ions with positive intensities
    assert!(hyperscore > 0.0);

    // Verify it's in a reasonable range for this input
    assert!(
        hyperscore > 10.0 && hyperscore < 20.0,
        "Hyperscore {} is outside expected range",
        hyperscore
    );
}

#[test]
fn test_hyperscore_edge_case_single_ion() {
    // Test with single matched ion of each type
    let fragment_types = vec![FragmentType::B, FragmentType::Y];
    let fragment_intensities = vec![50.0, 75.0];
    let matched_mask = vec![true, true];

    let hyperscore = calculate_hyperscore(&fragment_types, &fragment_intensities, &matched_mask);

    // Manual calculation:
    // Nb = 1, Ny = 1
    // sum(Ib,i) = 50.0, sum(Iy,i) = 75.0
    // hyperscore = log(1!) + log(1!) + log(50.0) + log(75.0)
    // Where log(1!) = 0 (exact for factorial of 1)

    let expected = 0.0 + 0.0 + 50.0_f32.ln() + 75.0_f32.ln();
    println!(
        "Single ion hyperscore: {}, Expected: {}",
        hyperscore, expected
    );

    // For 1!, Stirling's approximation introduces some error compared to exact calculation
    // This is expected behavior when using approximation
    println!("Difference: {}", (hyperscore - expected).abs());
    assert!(hyperscore > 0.0);
    assert!(
        hyperscore > 7.0 && hyperscore < 10.0,
        "Hyperscore {} is outside expected range",
        hyperscore
    );
}

#[test]
fn test_longest_ion_series_basic() {
    // Test with continuous b and y series
    let fragment_types = vec![
        FragmentType::B,
        FragmentType::B,
        FragmentType::B, // b1, b2, b3
        FragmentType::Y,
        FragmentType::Y,
        FragmentType::Y, // y1, y2, y3
    ];
    let fragment_numbers = vec![1, 2, 3, 1, 2, 3];
    let matched_mask = vec![true, true, true, true, true, true];

    let (longest_b, longest_y) =
        calculate_longest_ion_series(&fragment_types, &fragment_numbers, &matched_mask);

    assert_eq!(longest_b, 3); // b1, b2, b3 continuous
    assert_eq!(longest_y, 3); // y1, y2, y3 continuous
}

#[test]
fn test_longest_ion_series_gaps() {
    // Test with gaps in the series
    let fragment_types = vec![
        FragmentType::B,
        FragmentType::B,
        FragmentType::B, // b1, b3, b4 (gap at b2)
        FragmentType::Y,
        FragmentType::Y, // y1, y3 (gap at y2)
    ];
    let fragment_numbers = vec![1, 3, 4, 1, 3];
    let matched_mask = vec![true, true, true, true, true];

    let (longest_b, longest_y) =
        calculate_longest_ion_series(&fragment_types, &fragment_numbers, &matched_mask);

    assert_eq!(longest_b, 2); // b3, b4 continuous (longest sequence)
    assert_eq!(longest_y, 1); // y1 and y3 are not continuous
}

#[test]
fn test_longest_ion_series_partial_matches() {
    // Test with some ions not matched
    let fragment_types = vec![
        FragmentType::B,
        FragmentType::B,
        FragmentType::B,
        FragmentType::B, // b1, b2, b3, b4
        FragmentType::Y,
        FragmentType::Y,
        FragmentType::Y, // y1, y2, y3
    ];
    let fragment_numbers = vec![1, 2, 3, 4, 1, 2, 3];
    let matched_mask = vec![true, false, true, true, true, true, false]; // b2 and y3 not matched

    let (longest_b, longest_y) =
        calculate_longest_ion_series(&fragment_types, &fragment_numbers, &matched_mask);

    assert_eq!(longest_b, 2); // b3, b4 continuous (b2 not matched)
    assert_eq!(longest_y, 2); // y1, y2 continuous (y3 not matched)
}

#[test]
fn test_longest_ion_series_no_matches() {
    let fragment_types = vec![FragmentType::B, FragmentType::Y, FragmentType::B];
    let fragment_numbers = vec![1, 1, 2];
    let matched_mask = vec![false, false, false]; // no matches

    let (longest_b, longest_y) =
        calculate_longest_ion_series(&fragment_types, &fragment_numbers, &matched_mask);

    assert_eq!(longest_b, 0);
    assert_eq!(longest_y, 0);
}

#[test]
fn test_longest_ion_series_only_b_ions() {
    let fragment_types = vec![
        FragmentType::B,
        FragmentType::B,
        FragmentType::B,
        FragmentType::B,
    ];
    let fragment_numbers = vec![1, 2, 4, 5]; // b1, b2, gap, b4, b5
    let matched_mask = vec![true, true, true, true];

    let (longest_b, longest_y) =
        calculate_longest_ion_series(&fragment_types, &fragment_numbers, &matched_mask);

    assert_eq!(longest_b, 2); // either b1,b2 or b4,b5
    assert_eq!(longest_y, 0); // no y ions
}

#[test]
fn test_longest_ion_series_only_y_ions() {
    let fragment_types = vec![FragmentType::Y, FragmentType::Y, FragmentType::Y];
    let fragment_numbers = vec![2, 3, 4]; // y2, y3, y4 continuous
    let matched_mask = vec![true, true, true];

    let (longest_b, longest_y) =
        calculate_longest_ion_series(&fragment_types, &fragment_numbers, &matched_mask);

    assert_eq!(longest_b, 0); // no b ions
    assert_eq!(longest_y, 3); // y2, y3, y4 continuous
}

#[test]
fn test_longest_ion_series_unordered_input() {
    // Test with unordered input (function should sort internally)
    let fragment_types = vec![
        FragmentType::B,
        FragmentType::Y,
        FragmentType::B,
        FragmentType::Y,
        FragmentType::B,
    ];
    let fragment_numbers = vec![3, 2, 1, 3, 2]; // b3, y2, b1, y3, b2
    let matched_mask = vec![true, true, true, true, true];

    let (longest_b, longest_y) =
        calculate_longest_ion_series(&fragment_types, &fragment_numbers, &matched_mask);

    assert_eq!(longest_b, 3); // b1, b2, b3 continuous when sorted
    assert_eq!(longest_y, 2); // y2, y3 continuous when sorted
}

#[test]
fn test_longest_ion_series_empty() {
    let fragment_types: Vec<u8> = vec![];
    let fragment_numbers: Vec<u8> = vec![];
    let matched_mask: Vec<bool> = vec![];

    let (longest_b, longest_y) =
        calculate_longest_ion_series(&fragment_types, &fragment_numbers, &matched_mask);

    assert_eq!(longest_b, 0);
    assert_eq!(longest_y, 0);
}

#[test]
fn test_longest_ion_series_mismatched_lengths() {
    let fragment_types = vec![FragmentType::B, FragmentType::Y];
    let fragment_numbers = vec![1, 2, 3]; // wrong length
    let matched_mask = vec![true, true];

    let (longest_b, longest_y) =
        calculate_longest_ion_series(&fragment_types, &fragment_numbers, &matched_mask);

    assert_eq!(longest_b, 0);
    assert_eq!(longest_y, 0);
}

#[test]
fn test_longest_ion_series_decreasing_fragment_numbers() {
    // Test with decreasing fragment numbers (reverse order)
    let fragment_types = vec![
        FragmentType::B,
        FragmentType::B,
        FragmentType::B, // b3, b2, b1 (decreasing order)
        FragmentType::Y,
        FragmentType::Y, // y3, y2, y1 (decreasing order)
    ];
    let fragment_numbers = vec![3, 2, 1, 3, 2];
    let matched_mask = vec![true, true, true, true, true];

    let (longest_b, longest_y) =
        calculate_longest_ion_series(&fragment_types, &fragment_numbers, &matched_mask);

    assert_eq!(longest_b, 3); // b1, b2, b3 continuous when sorted
    assert_eq!(longest_y, 2); // y2, y3 continuous when sorted
}

#[test]
fn test_longest_ion_series_random_order_with_gaps() {
    // Test with randomly ordered fragment numbers containing gaps
    let fragment_types = vec![
        FragmentType::B,
        FragmentType::B,
        FragmentType::B,
        FragmentType::B, // b4, b1, b3, b6 (random order with gap at b2, b5)
        FragmentType::Y,
        FragmentType::Y,
        FragmentType::Y, // y5, y1, y2 (random order with gaps at y3, y4)
    ];
    let fragment_numbers = vec![4, 1, 3, 6, 5, 1, 2];
    let matched_mask = vec![true, true, true, true, true, true, true];

    let (longest_b, longest_y) =
        calculate_longest_ion_series(&fragment_types, &fragment_numbers, &matched_mask);

    assert_eq!(longest_b, 2); // b1,b3 -> gap -> b4 -> gap -> b6, longest is any 2 consecutive (none exist)
                              // Actually: b1 alone, b3,b4 consecutive, b6 alone. Longest = 2 (b3,b4)
    assert_eq!(longest_y, 2); // y1,y2 consecutive, gap, y5 alone. Longest = 2 (y1,y2)
}

#[test]
fn test_longest_ion_series_all_same_number() {
    // Test with duplicate fragment numbers (edge case)
    let fragment_types = vec![
        FragmentType::B,
        FragmentType::B,
        FragmentType::B, // all b2
        FragmentType::Y,
        FragmentType::Y, // all y3
    ];
    let fragment_numbers = vec![2, 2, 2, 3, 3];
    let matched_mask = vec![true, true, true, true, true];

    let (longest_b, longest_y) =
        calculate_longest_ion_series(&fragment_types, &fragment_numbers, &matched_mask);

    assert_eq!(longest_b, 1); // only one unique number (2), so longest sequence is 1
    assert_eq!(longest_y, 1); // only one unique number (3), so longest sequence is 1
}

#[test]
fn test_longest_ion_series_mixed_order_comprehensive() {
    // Comprehensive test with mixed fragment types and numbers in various orders
    let fragment_types = vec![
        FragmentType::B, // b5
        FragmentType::Y, // y1
        FragmentType::B, // b2
        FragmentType::Y, // y4
        FragmentType::B, // b3
        FragmentType::Y, // y2
        FragmentType::B, // b4
        FragmentType::Y, // y3
        FragmentType::B, // b1
    ];
    let fragment_numbers = vec![5, 1, 2, 4, 3, 2, 4, 3, 1];
    let matched_mask = vec![true, true, true, true, true, true, true, true, true];

    let (longest_b, longest_y) =
        calculate_longest_ion_series(&fragment_types, &fragment_numbers, &matched_mask);

    assert_eq!(longest_b, 5); // b1,b2,b3,b4,b5 all continuous when sorted
    assert_eq!(longest_y, 4); // y1,y2,y3,y4 all continuous when sorted
}

#[test]
fn test_longest_ion_series_mz_sorted_fragments() {
    // Test case simulating fragments sorted by m/z (like after the recent change)
    // where fragment numbers may not be in increasing order
    let fragment_types = vec![
        FragmentType::B, // b1 (low m/z)
        FragmentType::Y, // y5 (low m/z)
        FragmentType::B, // b2 (medium m/z)
        FragmentType::Y, // y4 (medium m/z)
        FragmentType::B, // b3 (high m/z)
        FragmentType::Y, // y3 (high m/z)
        FragmentType::B, // b4 (higher m/z)
        FragmentType::Y, // y2 (higher m/z)
        FragmentType::B, // b5 (highest m/z)
        FragmentType::Y, // y1 (highest m/z)
    ];
    // Fragment numbers in decreasing order for y-ions (typical for m/z sorting)
    let fragment_numbers = vec![1, 5, 2, 4, 3, 3, 4, 2, 5, 1];
    let matched_mask = vec![true, true, true, true, true, true, true, true, true, true];

    let (longest_b, longest_y) =
        calculate_longest_ion_series(&fragment_types, &fragment_numbers, &matched_mask);

    assert_eq!(longest_b, 5); // b1,b2,b3,b4,b5 all continuous
    assert_eq!(longest_y, 5); // y1,y2,y3,y4,y5 all continuous
}

#[test]
fn test_hyperscore_inverse_mass_error_basic() {
    use super::calculate_hyperscore_inverse_mass_error;
    use crate::constants::FragmentType;

    // Given: Fragment data with mass errors
    let fragment_types = vec![
        FragmentType::B,
        FragmentType::B,
        FragmentType::Y,
        FragmentType::Y,
    ];
    let fragment_intensities = vec![100.0, 200.0, 150.0, 250.0];
    let matched_mask = vec![true, true, true, true];
    let mass_errors = vec![1.0, 2.0, 0.5, 3.0]; // ppm errors

    // When: Calculating hyperscore with inverse mass error
    let score = calculate_hyperscore_inverse_mass_error(
        &fragment_types,
        &fragment_intensities,
        &matched_mask,
        &mass_errors,
    );

    // Then: Should get non-zero score
    assert!(score > 0.0);
    assert!(score.is_finite());
}

#[test]
fn test_hyperscore_inverse_mass_error_zero_intensity() {
    use super::calculate_hyperscore_inverse_mass_error;
    use crate::constants::FragmentType;

    // Given: Some fragments with zero intensity
    let fragment_types = vec![
        FragmentType::B,
        FragmentType::B,
        FragmentType::Y,
        FragmentType::Y,
    ];
    let fragment_intensities = vec![100.0, 0.0, 150.0, 0.0]; // Two zeros
    let matched_mask = vec![true, true, true, true];
    let mass_errors = vec![1.0, 2.0, 0.5, 3.0];

    // When: Calculating hyperscore
    let score = calculate_hyperscore_inverse_mass_error(
        &fragment_types,
        &fragment_intensities,
        &matched_mask,
        &mass_errors,
    );

    // Then: Should exclude zero intensity fragments
    assert!(score > 0.0);
    // Score should be based on only 1 b-ion and 1 y-ion
}

#[test]
fn test_hyperscore_inverse_mass_error_all_zero_intensity() {
    use super::calculate_hyperscore_inverse_mass_error;
    use crate::constants::FragmentType;

    // Given: All fragments have zero intensity
    let fragment_types = vec![FragmentType::B, FragmentType::Y];
    let fragment_intensities = vec![0.0, 0.0];
    let matched_mask = vec![true, true];
    let mass_errors = vec![1.0, 2.0];

    // When: Calculating hyperscore
    let score = calculate_hyperscore_inverse_mass_error(
        &fragment_types,
        &fragment_intensities,
        &matched_mask,
        &mass_errors,
    );

    // Then: Should return 0
    assert_eq!(score, 0.0);
}

#[test]
fn test_hyperscore_inverse_mass_error_large_errors() {
    use super::calculate_hyperscore_inverse_mass_error;
    use crate::constants::FragmentType;

    // Given: Fragments with very large mass errors
    let fragment_types = vec![FragmentType::B, FragmentType::Y];
    let fragment_intensities = vec![100.0, 100.0];
    let matched_mask = vec![true, true];
    let mass_errors = vec![1000.0, 2000.0]; // Very large errors

    // When: Calculating hyperscore
    let score = calculate_hyperscore_inverse_mass_error(
        &fragment_types,
        &fragment_intensities,
        &matched_mask,
        &mass_errors,
    );

    // Then: Should still produce valid score (weight approaches 1/|error|)
    // Even with very large errors, should produce non-zero score
    assert!(score != 0.0);
    assert!(score.is_finite());
}

#[test]
fn test_hyperscore_inverse_mass_error_small_errors() {
    use super::calculate_hyperscore_inverse_mass_error;
    use crate::constants::FragmentType;

    // Given: Fragments with very small mass errors
    let fragment_types = vec![FragmentType::B, FragmentType::Y];
    let fragment_intensities = vec![100.0, 100.0];
    let matched_mask = vec![true, true];
    let mass_errors = vec![0.01, 0.02]; // Very small errors

    // When: Calculating hyperscore
    let score_small = calculate_hyperscore_inverse_mass_error(
        &fragment_types,
        &fragment_intensities,
        &matched_mask,
        &mass_errors,
    );

    // Compare with large errors
    let mass_errors_large = vec![10.0, 20.0];
    let score_large = calculate_hyperscore_inverse_mass_error(
        &fragment_types,
        &fragment_intensities,
        &matched_mask,
        &mass_errors_large,
    );

    // Then: Small errors should produce higher score
    assert!(score_small > score_large);
}

#[test]
fn test_intensity_ion_series_basic() {
    // Given: Fragment data with mixed types
    let fragment_types = vec![
        FragmentType::B,
        FragmentType::B,
        FragmentType::Y,
        FragmentType::Y,
        FragmentType::A,
    ];
    let fragment_intensities = vec![100.0, 200.0, 150.0, 250.0, 75.0];
    let matched_mask = vec![true, true, true, true, true];

    // When: Calculating intensities for different ion series
    let b_intensity = intensity_ion_series(
        &fragment_types,
        &fragment_intensities,
        &matched_mask,
        FragmentType::B,
    );
    let y_intensity = intensity_ion_series(
        &fragment_types,
        &fragment_intensities,
        &matched_mask,
        FragmentType::Y,
    );

    // Then: Should sum only matching ion types
    assert_eq!(b_intensity, 300.0); // 100.0 + 200.0
    assert_eq!(y_intensity, 400.0); // 150.0 + 250.0
}

#[test]
fn test_intensity_ion_series_edge_cases() {
    let fragment_types = vec![FragmentType::B, FragmentType::Y];
    let fragment_intensities = vec![100.0, 200.0];
    let matched_mask = vec![false, true]; // Only y-ion matched

    // No matches for B-series
    assert_eq!(
        intensity_ion_series(
            &fragment_types,
            &fragment_intensities,
            &matched_mask,
            FragmentType::B
        ),
        0.0
    );
    // Y-series has one match
    assert_eq!(
        intensity_ion_series(
            &fragment_types,
            &fragment_intensities,
            &matched_mask,
            FragmentType::Y
        ),
        200.0
    );

    // Zero intensities should be excluded
    let zero_intensities = vec![0.0, 200.0];
    let all_matched = vec![true, true];
    assert_eq!(
        intensity_ion_series(
            &fragment_types,
            &zero_intensities,
            &all_matched,
            FragmentType::B
        ),
        0.0
    );

    // Empty arrays
    let empty: Vec<u8> = vec![];
    let empty_f32: Vec<f32> = vec![];
    let empty_bool: Vec<bool> = vec![];
    assert_eq!(
        intensity_ion_series(&empty, &empty_f32, &empty_bool, FragmentType::B),
        0.0
    );
}

#[test]
fn test_intensity_ion_series_all_fragment_types() {
    // Given: Fragment data with multiple types
    let fragment_types = vec![
        FragmentType::A,
        FragmentType::B,
        FragmentType::C,
        FragmentType::X,
        FragmentType::Y,
        FragmentType::Z,
    ];
    let fragment_intensities = vec![50.0, 100.0, 75.0, 80.0, 200.0, 60.0];
    let matched_mask = vec![true, true, true, true, true, true];

    // When: Calculating intensity for different fragment types
    let a_intensity = intensity_ion_series(
        &fragment_types,
        &fragment_intensities,
        &matched_mask,
        FragmentType::A,
    );
    let b_intensity = intensity_ion_series(
        &fragment_types,
        &fragment_intensities,
        &matched_mask,
        FragmentType::B,
    );
    let c_intensity = intensity_ion_series(
        &fragment_types,
        &fragment_intensities,
        &matched_mask,
        FragmentType::C,
    );
    let x_intensity = intensity_ion_series(
        &fragment_types,
        &fragment_intensities,
        &matched_mask,
        FragmentType::X,
    );
    let y_intensity = intensity_ion_series(
        &fragment_types,
        &fragment_intensities,
        &matched_mask,
        FragmentType::Y,
    );
    let z_intensity = intensity_ion_series(
        &fragment_types,
        &fragment_intensities,
        &matched_mask,
        FragmentType::Z,
    );

    // Then: Should return correct intensities for each type
    assert_eq!(a_intensity, 50.0);
    assert_eq!(b_intensity, 100.0);
    assert_eq!(c_intensity, 75.0);
    assert_eq!(x_intensity, 80.0);
    assert_eq!(y_intensity, 200.0);
    assert_eq!(z_intensity, 60.0);
}

#[test]
fn test_intensity_ion_series_no_matches() {
    // Given: Fragment data with no matches for target type
    let fragment_types = vec![FragmentType::B, FragmentType::Y, FragmentType::A];
    let fragment_intensities = vec![100.0, 200.0, 50.0];
    let matched_mask = vec![true, true, true];

    // When: Calculating intensity for a type that doesn't exist
    let c_intensity = intensity_ion_series(
        &fragment_types,
        &fragment_intensities,
        &matched_mask,
        FragmentType::C,
    );

    // Then: Should return 0
    assert_eq!(c_intensity, 0.0);
}

#[test]
fn test_calculate_fwhm_rt_basic() {
    // Given: Simple XIC profile with clear peak
    let xic_profile = vec![0.0, 50.0, 100.0, 50.0, 0.0]; // Triangular peak
    let cycle_start_idx = 10;
<<<<<<< HEAD
    let _cycle_stop_idx = 15;
=======
>>>>>>> d47bb5d7
    let rt_values = arr1(&[
        0.0, 1.0, 2.0, 3.0, 4.0, 5.0, 6.0, 7.0, 8.0, 9.0, 10.0, 11.0, 12.0, 13.0, 14.0, 15.0, 16.0,
    ]);

    // When: Calculating FWHM
    let fwhm = calculate_fwhm_rt(&xic_profile, cycle_start_idx, &rt_values);

    // Then: Should return reasonable FWHM value
    assert!(fwhm > 0.0);
    assert!(fwhm < 5.0); // Should be within reasonable range
}

#[test]
fn test_calculate_fwhm_rt_empty_profile() {
    // Given: Empty XIC profile
    let xic_profile = vec![];
    let cycle_start_idx = 0;
<<<<<<< HEAD
    let _cycle_stop_idx = 5;
=======
>>>>>>> d47bb5d7
    let rt_values = arr1(&[0.0, 1.0, 2.0, 3.0, 4.0, 5.0]);

    // When: Calculating FWHM
    let fwhm = calculate_fwhm_rt(&xic_profile, cycle_start_idx, &rt_values);

    // Then: Should return 0
    assert_eq!(fwhm, 0.0);
}

#[test]
fn test_calculate_dot_product_basic() {
    let a = vec![1.0, 2.0, 3.0];
    let b = vec![4.0, 5.0, 6.0];

    let result = calculate_dot_product(&a, &b);

    // 1*4 + 2*5 + 3*6 = 4 + 10 + 18 = 32
    assert_eq!(result, 32.0);
}

#[test]
fn test_calculate_dot_product_empty() {
    let a = vec![];
    let b = vec![];

    let result = calculate_dot_product(&a, &b);
    assert_eq!(result, 0.0);
}

#[test]
fn test_calculate_dot_product_mismatched_lengths() {
    let a = vec![1.0, 2.0];
    let b = vec![3.0, 4.0, 5.0];

    let result = calculate_dot_product(&a, &b);
    assert_eq!(result, 0.0);
}

#[test]
fn test_calculate_dot_product_zeros() {
    let a = vec![1.0, 2.0, 3.0];
    let b = vec![0.0, 0.0, 0.0];

    let result = calculate_dot_product(&a, &b);
    assert_eq!(result, 0.0);
}<|MERGE_RESOLUTION|>--- conflicted
+++ resolved
@@ -915,10 +915,6 @@
     // Given: Simple XIC profile with clear peak
     let xic_profile = vec![0.0, 50.0, 100.0, 50.0, 0.0]; // Triangular peak
     let cycle_start_idx = 10;
-<<<<<<< HEAD
-    let _cycle_stop_idx = 15;
-=======
->>>>>>> d47bb5d7
     let rt_values = arr1(&[
         0.0, 1.0, 2.0, 3.0, 4.0, 5.0, 6.0, 7.0, 8.0, 9.0, 10.0, 11.0, 12.0, 13.0, 14.0, 15.0, 16.0,
     ]);
@@ -936,10 +932,6 @@
     // Given: Empty XIC profile
     let xic_profile = vec![];
     let cycle_start_idx = 0;
-<<<<<<< HEAD
-    let _cycle_stop_idx = 5;
-=======
->>>>>>> d47bb5d7
     let rt_values = arr1(&[0.0, 1.0, 2.0, 3.0, 4.0, 5.0]);
 
     // When: Calculating FWHM
