--- conflicted
+++ resolved
@@ -534,7 +534,6 @@
         let fragment_type_arr = PyArray1::from_slice(py, &fragment_type);
 
         let speclib = SpecLibFlat::from_arrays(
-<<<<<<< HEAD
             precursor_idx_arr.readonly(),
             precursor_mz_arr.readonly(),
             precursor_mz_library_arr.readonly(),
@@ -566,25 +565,6 @@
         assert_eq!(
             precursor.fragment_intensity,
             vec![30.0, 25.0, 15.0, 20.0, 10.0]
-=======
-            precursor_idx.readonly(),
-            precursor_mz.readonly(), // library
-            precursor_mz.readonly(), // observed - reusing library values for test
-            precursor_rt.readonly(), // library
-            precursor_rt.readonly(), // observed - reusing library values for test
-            precursor_naa.readonly(),
-            precursor_start_idx.readonly(),
-            precursor_stop_idx.readonly(),
-            fragment_mz.readonly(), // library
-            fragment_mz.readonly(), // observed - reusing library values for test
-            fragment_intensity.readonly(),
-            fragment_cardinality.readonly(),
-            fragment_charge.readonly(),
-            fragment_loss_type.readonly(),
-            fragment_number.readonly(),
-            fragment_position.readonly(),
-            fragment_type.readonly(),
->>>>>>> d18d292f
         );
 
         // Verify ascending order
